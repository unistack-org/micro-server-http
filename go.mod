--- conflicted
+++ resolved
@@ -1,14 +1,16 @@
 module go.unistack.org/micro-server-http/v3
 
-go 1.16
+go 1.18
 
 require (
-<<<<<<< HEAD
 	go.unistack.org/micro-proto/v3 v3.3.1
-	go.unistack.org/micro/v3 v3.10.12
-=======
 	go.unistack.org/micro/v3 v3.10.13
->>>>>>> fd3793d5
 	golang.org/x/net v0.7.0
+)
+
+require (
+	github.com/golang/protobuf v1.5.2 // indirect
+	github.com/google/gnostic v0.6.9 // indirect
+	google.golang.org/protobuf v1.28.1 // indirect
 	gopkg.in/yaml.v3 v3.0.1 // indirect
 )